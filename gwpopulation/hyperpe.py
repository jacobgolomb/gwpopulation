from __future__ import division, print_function

import numpy as np

from bilby.core.utils import logger
from bilby.core.likelihood import Likelihood
from bilby.hyper.model import Model

from .cupy_utils import CUPY_LOADED, xp


class HyperparameterLikelihood(Likelihood):
    """
    A likelihood for inferring hyperparameter posterior distributions with
    including selection effects.

    See Eq. (34) of https://arxiv.org/abs/1809.02293 for a definition.
<<<<<<< HEAD

    Parameters
    ----------
    posteriors: list
        An list of pandas data frames of samples sets of samples.
        Each set may have a different size.
    hyper_prior: `bilby.hyper.model.Model`
        The population model, this can alternatively be a function.
    sampling_prior: `bilby.hyper.model.Model`
        The sampling prior, this can alternatively be a function.
    log_evidences: list, optional
        Log evidences for single runs to ensure proper normalisation
        of the hyperparameter likelihood. If not provided, the original
        evidences will be set to 0. This produces a Bayes factor between
        the sampling prior and the hyperparameterised model.
    max_samples: int, optional
        Maximum number of samples to use from each set.
    cupy: bool
        If True and a compatible CUDA environment is available,
        cupy will be used for performance.
        Note: this requires setting up your hyper_prior properly.
=======
>>>>>>> 03e1ed97
    """

    def __init__(self, posteriors, hyper_prior, sampling_prior=None,
                 ln_evidences=None, max_samples=1e100,
                 selection_function=lambda args: 1,
                 conversion_function=lambda args: (args, None), cupy=True):
        """
        Parameters
        ----------
        posteriors: list
            An list of pandas data frames of samples sets of samples.
            Each set may have a different size.
            These can contain a `prior` column containing the original prior
            values.
        hyper_prior: `bilby.hyper.model.Model`
            The population model, this can alternatively be a function.
        sampling_prior: `bilby.hyper.model.Model` *DEPRECATED*
            The sampling prior, this can alternatively be a function.
        ln_evidences: list, optional
            Log evidences for single runs to ensure proper normalisation
            of the hyperparameter likelihood. If not provided, the original
            evidences will be set to 0. This produces a Bayes factor between
            the sampling power_prior and the hyperparameterised model.
        selection_function: func
            Function which evaluates your population selection function.
        conversion_function: func
            Function which converts a dictionary of sampled parameter to a
            dictionary of parameters of the population model.
        max_samples: int, optional
            Maximum number of samples to use from each set.
        cupy: bool
            If True and a compatible CUDA environment is available,
            cupy will be used for performance.
            Note: this requires setting up your hyper_prior properly.
        """
        if cupy and not CUPY_LOADED:
            logger.warning('Cannot import cupy, falling back to numpy.')

        self.samples_per_posterior = max_samples
        self.data = self.resample_posteriors(
            posteriors, max_samples=max_samples)

        if not isinstance(hyper_prior, Model):
            hyper_prior = Model([hyper_prior])
        self.hyper_prior = hyper_prior
        Likelihood.__init__(self, hyper_prior.parameters)

        if sampling_prior is not None:
            logger.warning('Passing a sampling_prior is deprecated. This '
                           'should be passed as a column in the posteriors.')
            if not isinstance(sampling_prior, Model):
                sampling_prior = Model([sampling_prior])
            self.sampling_prior = sampling_prior.prob(self.data)
        elif 'prior' in self.data:
            self.sampling_prior = self.data.pop('prior')
        else:
            logger.info('No prior values provided, defaulting to 1.')
            self.sampling_prior = 1

        if ln_evidences is not None:
            self.total_noise_evidence = np.sum(ln_evidences)
        else:
            self.total_noise_evidence = np.nan

        self.conversion_function = conversion_function
        self.selection_function = selection_function

        self.n_posteriors = len(posteriors)
        self.samples_factor =\
            - self.n_posteriors * np.log(self.samples_per_posterior)

    def log_likelihood_ratio(self):
        self.parameters, added_keys = self.conversion_function(self.parameters)
        self.hyper_prior.parameters.update(self.parameters)
<<<<<<< HEAD
        ln_l = xp.sum(xp.log(xp.sum(
            self.hyper_prior.prob(self.data) /
            self.sampling_prior, axis=-1)))
=======
        ln_l = xp.sum(xp.log(xp.sum(self.hyper_prior.prob(self.data) /
                                    self.sampling_prior, axis=-1)))
        ln_l += self._get_selection_factor()
>>>>>>> 03e1ed97
        ln_l += self.samples_factor
        if added_keys is not None:
            for key in added_keys:
                self.parameters.pop(key)
        return float(xp.nan_to_num(ln_l))

    def noise_log_likelihood(self):
        return self.total_noise_evidence

    def log_likelihood(self):
        return self.noise_log_likelihood() + self.log_likelihood_ratio()

    def _get_selection_factor(self):
        return - self.n_posteriors * xp.log(self.selection_function(self.parameters))

    def resample_posteriors(self, posteriors, max_samples=1e300):
        """
        Convert list of pandas DataFrame object to dict of arrays.

        Parameters
        ----------
        posteriors: list
            List of pandas DataFrame objects.
        max_samples: int, opt
            Maximum number of samples to take from each posterior,
            default is length of shortest posterior chain.
        Returns
        -------
        data: dict
            Dictionary containing arrays of size (n_posteriors, max_samples)
            There is a key for each shared key in posteriors.
        """
        for posterior in posteriors:
            max_samples = min(len(posterior), max_samples)
        data = {key: [] for key in posteriors[0]}
        logger.debug('Downsampling to {} samples per posterior.'.format(
            max_samples))
        self.samples_per_posterior = max_samples
        for posterior in posteriors:
            temp = posterior.sample(self.samples_per_posterior)
            for key in data:
                data[key].append(temp[key])
        for key in data:
            data[key] = xp.array(data[key])
        return data


class RateLikelihood(HyperparameterLikelihood):
    """
    A likelihood for inferring hyperparameter posterior distributions
    and estimating rates with including selection effects.

    See Eq. (34) of https://arxiv.org/abs/1809.02293 for a definition.
    """
    def _get_selection_factor(self):
        ln_l = - self.selection_function(self.parameters) *\
            self.parameters['rate']
        ln_l += self.n_posteriors * xp.log(self.parameters['rate'])
        return ln_l<|MERGE_RESOLUTION|>--- conflicted
+++ resolved
@@ -15,7 +15,6 @@
     including selection effects.
 
     See Eq. (34) of https://arxiv.org/abs/1809.02293 for a definition.
-<<<<<<< HEAD
 
     Parameters
     ----------
@@ -37,8 +36,6 @@
         If True and a compatible CUDA environment is available,
         cupy will be used for performance.
         Note: this requires setting up your hyper_prior properly.
-=======
->>>>>>> 03e1ed97
     """
 
     def __init__(self, posteriors, hyper_prior, sampling_prior=None,
@@ -113,15 +110,9 @@
     def log_likelihood_ratio(self):
         self.parameters, added_keys = self.conversion_function(self.parameters)
         self.hyper_prior.parameters.update(self.parameters)
-<<<<<<< HEAD
-        ln_l = xp.sum(xp.log(xp.sum(
-            self.hyper_prior.prob(self.data) /
-            self.sampling_prior, axis=-1)))
-=======
         ln_l = xp.sum(xp.log(xp.sum(self.hyper_prior.prob(self.data) /
                                     self.sampling_prior, axis=-1)))
         ln_l += self._get_selection_factor()
->>>>>>> 03e1ed97
         ln_l += self.samples_factor
         if added_keys is not None:
             for key in added_keys:
@@ -135,7 +126,8 @@
         return self.noise_log_likelihood() + self.log_likelihood_ratio()
 
     def _get_selection_factor(self):
-        return - self.n_posteriors * xp.log(self.selection_function(self.parameters))
+        return - self.n_posteriors * xp.log(
+            self.selection_function(self.parameters))
 
     def resample_posteriors(self, posteriors, max_samples=1e300):
         """
